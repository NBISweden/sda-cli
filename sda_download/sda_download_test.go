--- conflicted
+++ resolved
@@ -131,40 +131,24 @@
 	// Test with an empty public key
 
 	// Test with valid base_url, token, dataset, and filename
-<<<<<<< HEAD
-	url, err := getFileIDURL(baseURL, token, datasetID, filepath)
-=======
-	url, err := getFileIDURL(baseURL, token, "", dataset, filepath)
->>>>>>> f258487e
+	url, err := getFileIDURL(baseURL, token, "", datasetID, filepath)
 	assert.NoError(suite.T(), err)
 	assert.Equal(suite.T(), expectedURL, url)
 
 	// Test with url as dataset
-<<<<<<< HEAD
 	datasetID = "https://doi.example/another/url/001"
-	_, err = getFileIDURL(baseURL, token, datasetID, filepath)
-=======
-	dataset = "https://doi.example/another/url/001"
-	_, err = getFileIDURL(baseURL, token, "", dataset, filepath)
->>>>>>> f258487e
+	_, err = getFileIDURL(baseURL, token, "", datasetID, filepath)
 	assert.NoError(suite.T(), err)
 	assert.Equal(suite.T(), expectedURL, url)
 
 	// Test with filename not in response
 	filepath = "path/to/file2"
-<<<<<<< HEAD
-	_, err = getFileIDURL(baseURL, token, datasetID, filepath)
-=======
-	_, err = getFileIDURL(baseURL, token, "", dataset, filepath)
->>>>>>> f258487e
+	_, err = getFileIDURL(baseURL, token, "", datasetID, filepath)
 	assert.Error(suite.T(), err)
 
 	// Test with fileID
 	filepath = "file1id"
-<<<<<<< HEAD
-	_, err = getFileIDURL(baseURL, token, datasetID, filepath)
-=======
-	_, err = getFileIDURL(baseURL, token, "", dataset, filepath)
+	_, err = getFileIDURL(baseURL, token, "", datasetID, filepath)
 	assert.NoError(suite.T(), err)
 
 	// Testr with bad URL
@@ -184,7 +168,6 @@
 	dataset = "https://doi.example/another/url/001"
 	expectedURL = baseURL + "/s3-encrypted/" + dataset + "/" + filepath
 	url, err = getFileIDURL(baseURL, token, pubKey, dataset, filepath)
->>>>>>> f258487e
 	assert.NoError(suite.T(), err)
 	assert.Equal(suite.T(), expectedURL, url)
 
@@ -194,11 +177,7 @@
 	assert.Error(suite.T(), err)
 
 	// Testr with bad URL
-<<<<<<< HEAD
-	_, err = getFileIDURL("some/url", token, datasetID, filepath)
-=======
-	_, err = getFileIDURL("some/url", token, pubKey, dataset, filepath)
->>>>>>> f258487e
+	_, err = getFileIDURL("some/url", token, pubKey, datasetID, filepath)
 	assert.Error(suite.T(), err)
 }
 
@@ -231,7 +210,18 @@
 	// Check if the downloaded content matches the expected content
 	expectedContent := "dummy response"
 	assert.Equal(suite.T(), expectedContent, string(downloadedContent))
-<<<<<<< HEAD
+
+	// Call the downloadFile function with a public key
+	err = downloadFile(server.URL, "test-token", "test-public-key", tempFile)
+	require.NoError(suite.T(), err)
+
+	// Read the downloaded file
+	downloadedContent, err = os.ReadFile(tempFile)
+	require.NoError(suite.T(), err)
+
+	// Check if the downloaded content matches the expected content
+	expectedContent = "dummy response"
+	assert.Equal(suite.T(), expectedContent, string(downloadedContent))
 }
 
 func (suite *TestSuite) TestGetFilesInfo() {
@@ -273,18 +263,4 @@
 	assert.Equal(suite.T(), "path/to/file2", files[1].FilePath)
 	assert.Equal(suite.T(), "4b40bd16-9eba-4992-af39-a7f824e612e2", files[1].FileName)
 	assert.Equal(suite.T(), "TES01", files[1].DatasetID)
-=======
-
-	// Call the downloadFile function with a public key
-	err = downloadFile(server.URL, "test-token", "test-public-key", tempFile)
-	require.NoError(suite.T(), err)
-
-	// Read the downloaded file
-	downloadedContent, err = os.ReadFile(tempFile)
-	require.NoError(suite.T(), err)
-
-	// Check if the downloaded content matches the expected content
-	expectedContent = "dummy response"
-	assert.Equal(suite.T(), expectedContent, string(downloadedContent))
->>>>>>> f258487e
 }