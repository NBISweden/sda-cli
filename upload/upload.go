--- conflicted
+++ resolved
@@ -25,13 +25,7 @@
 // Usage text that will be displayed as command line help text when using the
 // `help download` command
 var Usage = `
-<<<<<<< HEAD
-USAGE: %s upload -config <s3config-file> (--encrypt-with-key <public-key-file>) (--force-overwrite) (-r) [file(s) | folder(s)] (-targetDir <upload-directory>)
-=======
-
-USAGE: %s upload -config <s3config-file> (--encrypt-with-key <public-key-file>) (--force-unencrypted) (-r) [file(s) | folder(s)] (-targetDir <upload-directory>)
-
->>>>>>> 8397277b
+USAGE: %s upload -config <s3config-file> (--encrypt-with-key <public-key-file>) (--force-overwrite) (--force-unencrypted) (-r) [file(s) | folder(s)] (-targetDir <upload-directory>)
 
 upload:
     Uploads files to the Sensitive Data Archive (SDA).  All files
@@ -126,12 +120,18 @@
 		}
 
 		// Check if files exists in S3
-		fileExists, err := helpers.ListFiles(*config, filename)
+		var listPrefix string
+		if targetDir != "" {
+			listPrefix = targetDir + "/" + outFiles[k]
+		} else {
+			listPrefix = outFiles[k]
+		}
+		fileExists, err := helpers.ListFiles(*config, listPrefix)
 		if err != nil {
 			log.Error("Couldn't get the file list ", err)
 		}
 		if len(fileExists.Contents) > 0 {
-			if aws.StringValue(fileExists.Contents[0].Key) == config.AccessKey+path.Clean("/"+targetDir+"/")+outFiles[k] {
+			if aws.StringValue(fileExists.Contents[0].Key) == filepath.Clean(config.AccessKey+"/"+targetDir+"/"+outFiles[k]) {
 				fmt.Printf("File %s is already uploaded!\n", filepath.Base(filename))
 				if !*forceOverwrite {
 					fmt.Println("Quitting...")
@@ -258,20 +258,12 @@
 	*pubKeyPath = ""
 	*targetDir = ""
 
-	// Shift flag and their arguments from the end to the beginning
-	// if more boolean flags are added in the future the following needs a slight modification
-	for k := len(args) - 1; k > 0; k-- {
-		log.Printf("#%s: %d:", args, k)
-		log.Printf("args[%d][0:1]:%s \nargs[%d][0:1]:%s\n\n", len(args)-1, args[len(args)-1][0:1], len(args)-2, args[len(args)-2])
-		if args[len(args)-1][0:1] != "-" && (args[len(args)-2][0:1] != "-" || args[len(args)-2] == "-r" || args[len(args)-2] == "--force-unencrypted") {
-
-			break
-		}
-		args = append(args[0:1], append(args[len(args)-1:], args[1:len(args)-1]...)...)
-		log.Println("    #args2:", args)
-	}
-
-	err := Args.Parse(args[1:])
+	err := helpers.ParseArgs(args, Args)
+	if err != nil {
+		return err
+	}
+
+	err = Args.Parse(args[1:])
 	if err != nil {
 		return fmt.Errorf("failed parsing arguments, reason: %v", err)
 	}
