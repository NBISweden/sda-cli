--- conflicted
+++ resolved
@@ -290,13 +290,19 @@
 	return nil, errors.New("failed to read the configuration file")
 }
 
-<<<<<<< HEAD
 func GetPublicKey() (string, error) {
 	// Check if the ".sda-cli-session" file exists
 	if !FileExists(".sda-cli-session") {
 		return "", errors.New("configuration file (.sda-cli-session) not found")
 	}
 
+	if FileExists(".sda-cli-session") {
+		file, err := os.Open(".sda-cli-session")
+		if err != nil {
+			fmt.Println("could not read file:", file)
+		}
+	}
+
 	// Load the configuration file
 	config, err := LoadConfigFile(".sda-cli-session")
 	if err != nil {
@@ -335,8 +341,6 @@
 	return "key-from-oidc.pub.pem", nil
 }
 
-=======
->>>>>>> 5ddd0c22
 // CheckTokenExpiration is used to determine whether the token is expiring in less than a day
 func CheckTokenExpiration(accessToken string) (bool, error) {
 
