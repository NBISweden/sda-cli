package main

import (
	"flag"
	"fmt"
	"os"

	createKey "github.com/NBISweden/sda-cli/create_key"
	"github.com/NBISweden/sda-cli/datasetsize"
	"github.com/NBISweden/sda-cli/decrypt"
	"github.com/NBISweden/sda-cli/download"
	"github.com/NBISweden/sda-cli/encrypt"
	"github.com/NBISweden/sda-cli/helpers"
	"github.com/NBISweden/sda-cli/list"
	"github.com/NBISweden/sda-cli/login"
	"github.com/NBISweden/sda-cli/upload"
	"github.com/NBISweden/sda-cli/version"
	log "github.com/sirupsen/logrus"
)

var Version = "development"

var Usage = `USAGE: %s <command> [command-args]

This is a helper tool that can help with common tasks when interacting
with the Sensitive Data Archive (SDA).
`

// Map of the sub-commands, and their arguments and usage text strings
type commandInfo struct {
	args    *flag.FlagSet
	usage   string
	argHelp string
}

var Commands = map[string]commandInfo{
	"encrypt":     {encrypt.Args, encrypt.Usage, encrypt.ArgHelp},
	"createKey":   {createKey.Args, createKey.Usage, createKey.ArgHelp},
	"decrypt":     {decrypt.Args, decrypt.Usage, decrypt.ArgHelp},
	"download":    {download.Args, download.Usage, download.ArgHelp},
	"upload":      {upload.Args, upload.Usage, upload.ArgHelp},
	"datasetsize": {datasetsize.Args, datasetsize.Usage, datasetsize.ArgHelp},
	"list":        {list.Args, list.Usage, list.ArgHelp},
<<<<<<< HEAD
	"login":       {login.Args, login.Usage, login.ArgHelp},
=======
	"version":     {version.Args, version.Usage, version.ArgHelp},
>>>>>>> e111be72
}

// Main does argument parsing, then delegates to one of the sub modules
func main() {

	log.SetLevel(log.WarnLevel)
	command, args := ParseArgs()

	var err error

	switch command {
	case "encrypt":
		err = encrypt.Encrypt(args)
	case "createkey", "createKey", "create-key":
		err = createKey.CreateKey(args)
	case "decrypt":
		err = decrypt.Decrypt(args)
	case "download":
		err = download.Download(args)
	case "upload":
		err = upload.Upload(args)
	case "datasetsize":
		err = datasetsize.DatasetSize(args)
	case "list":
		err = list.List(args)
<<<<<<< HEAD
	case "login":
		err = login.NewLogin(args)
=======
	case "version":
		err = version.Version(Version)
>>>>>>> e111be72
	default:
		fmt.Fprintf(os.Stderr, "Unknown command: %s", command)
	}
	if err != nil {
		fmt.Fprintf(os.Stderr, "Error: %v\n", err)
	}
}

// Parses the command line arguments into a command, and keep the rest of the
// arguments for the subcommand
func ParseArgs() (string, []string) {

	// Print usage if no arguments are provided
	if len(os.Args) < 2 {
		Help("help")
	}

	if os.Args[1] == "version" || os.Args[1] == "-v" || os.Args[1] == "--version" {
		if len(os.Args) != 2 {
			Help("version")
		}

		return "version", os.Args
	}

	// Extract `command` from arg 1, then remove it from the flag list.
	command := os.Args[1]
	os.Args = append(os.Args[:1], os.Args[2:]...)

	// If `command` is help-like, we print the help text and exit
	switch command {
	case "-h", "help", "-help", "--help":
		var subcommand string
		if len(os.Args) > 1 {
			subcommand = os.Args[1]
		} else {
			subcommand = "help"
		}
		Help(subcommand)
	}

	// If no arguments are provided to the subcommand, it's not gonna be valid,
	// so we print the subcommand help
	if len(os.Args) == 1 {
		Help(command)
	}

	return command, os.Args
}

// Prints the main usage string, and the global help or command help depending
// on the `command` arg.
func Help(command string) {

	info, isLegal := Commands[command]
	if isLegal {
		// print subcommand help
		fmt.Fprintf(os.Stderr, info.usage+"\n", os.Args[0])
		fmt.Fprintln(os.Stderr, "Command line arguments:")
		info.args.PrintDefaults()
		fmt.Fprintln(os.Stderr, info.argHelp)
	} else {
		if command != "help" {
			fmt.Fprintf(os.Stderr, "Unknown command: %s\n", command)
		}
		// print main help
		fmt.Fprintf(os.Stderr, Usage, os.Args[0])
		fmt.Fprintln(os.Stderr, "The tool can help with these actions:")
		for _, info := range Commands {

			subcommandUsage := helpers.FormatSubcommandUsage(info.usage)

			fmt.Fprint(os.Stderr, subcommandUsage)
		}
		fmt.Fprintf(os.Stderr,
			"Use '%s help <command>' to get help with subcommand flags.\n",
			os.Args[0])
	}

	os.Exit(1)
}<|MERGE_RESOLUTION|>--- conflicted
+++ resolved
@@ -41,11 +41,8 @@
 	"upload":      {upload.Args, upload.Usage, upload.ArgHelp},
 	"datasetsize": {datasetsize.Args, datasetsize.Usage, datasetsize.ArgHelp},
 	"list":        {list.Args, list.Usage, list.ArgHelp},
-<<<<<<< HEAD
 	"login":       {login.Args, login.Usage, login.ArgHelp},
-=======
 	"version":     {version.Args, version.Usage, version.ArgHelp},
->>>>>>> e111be72
 }
 
 // Main does argument parsing, then delegates to one of the sub modules
@@ -71,13 +68,10 @@
 		err = datasetsize.DatasetSize(args)
 	case "list":
 		err = list.List(args)
-<<<<<<< HEAD
 	case "login":
 		err = login.NewLogin(args)
-=======
 	case "version":
 		err = version.Version(Version)
->>>>>>> e111be72
 	default:
 		fmt.Fprintf(os.Stderr, "Unknown command: %s", command)
 	}
